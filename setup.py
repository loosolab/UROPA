--- conflicted
+++ resolved
@@ -42,12 +42,8 @@
       python_requires='>=3.2',
       install_requires=[
         'pysam',
-<<<<<<< HEAD
-        'psutil'
-=======
         'psutil',
         'numpy'
->>>>>>> 8625c187
       ],
       classifiers = [
         'License :: OSI Approved :: MIT License',
