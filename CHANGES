<<<<<<< HEAD
=======
## 4.0.3 (2023-10-22)
- Fix issue with filter_attribute given as list (#21)
- Fix false filtering of any rows with "NA" within summary plot script (#22)
- Fix tabix index of large chromosomes - UROPA now checks for maximum length to decide between tbi/csi index.

>>>>>>> e98887ae
## 4.0.2 (2021-07-12)
- Fix of bug (introduced in 4.0.1) causing show_attributes to be empty when given by commandline.

## 4.0.1 (2021-05-18)
- Fix of bug causing peaks to be named ("peak_xxx") only within chunks - adjusted to global naming
- Fixed faulty reading of "show.attributes" from individual queries

## 4.0.0 (2020-11-17)
- Requirement of install is python>=3.2 - python 2.x is no longer supported!
- Added dynamic regulation of multiprocessing jobs based on memory usage (set via hidden --target-mem)
- Added multiprocessing logger
- Improved error handling from multiprocessing jobs

## 3.5.3 (2020-10-09)
- fixed bug causing wrong downstream/upstream location 
- updated documentation regarding internals

## 3.5.2 (2020-07-13)
- made numpy install version dependent on python version

## 3.5.1 (2020-07-10)
- fixed bug related to slow/interrupted file writing 

## 3.5.0 (2020-01-27)
- changed internal setup to allow annotation of large input files (through queue file writing)
- added command-line option "--chunk" to control the number of lines per chunk for multiprocessing (default 1000)
- added internal "annotate_single_peak" for easy integration into other tools

## 3.4.0 (2019-09-05)
- fixed improper handling of feature attributes with multiple tag:value pairs using identical tags. The values will now be written as comma-separated lists per tag.
- added +/- options for --strand (as addition to same/opposite)
- fixed creation of output folder to follow config input

## 3.3.4 (2019-07-01)
- removed the upper x-limit for "distance to feature" plots in the UROPA summary script (bug)
- made small changes to pie-charts as ggplot does not fill the circle 100%

## 3.3.3 (2019-06-06)
- fixed a bug in the UROPA summary script. The script was updated to reflect changes in query numbering. 

## 3.3.2 (2019-05-22)
- fixed confusion of feat_ovl_peak and peak_ovl_feat. The functionality is now as stated in the documentation, which is: feat_ovl_peak == 1.0 == PeakInsideFeature and peak_ovl_feat == 1.0 == FeatureInsidePeak. 
- rounding of small numbers will now print as many decimal places as needed to show fraction

## 3.3.1 (2019-05-21)
- fixed bug in subset_gtf not taking into account comments when subetting gtfs with header

## 3.3.0 (2019-04-28)
- added '--output-by-query' to allow for output .txt/.bed files per query (split from allhits results). This option can also be given in the config as "output_by_query".
- changed all underscores in input arguments to dashes to conform with standard CLI options. This change is backwards compatible, e.g. --feature_anchor can still be used for --feature-anchor'.

## 3.2.0 (2019-04-17)
- added functionality to view all available gtf-attributes in output files. Set by show_attributes = all.

## 3.1.4 (2019-04-13)
- fixed error due to insufficient handling of "chr"-prefix of both bed and gtf

## 3.1.3 (2019-04-09)
- fixed bug in calculation of 'relative location' occuring for peaks overlapping feature start/end but with anchor=center
- fixed py2 compatibility issues including:
  - changed import from "from uropa.utils import *" to "from .utils import *"
  - removed 'encoding' keys from read statements
  - forced float division

## 3.1.0 (2019-03-31)
- fixed missing sorting of gtf
- added handling of comment lines in gtf
- fixed insufficient backwards functionality for feature.anchor -> feature_anchor and other keys
- internal speed-up of priority queries by fetching hits from queries separately
- keys such as threads and prefix can now be given via config file
- re-added --summary

## 3.0.0 (2019-03-18)
- revision of functionality to fix several bugs and to simplify future problems
- new functionality: 
  - bed/gtf and single query annotation specification can be given via command line
  - show_attributes outside of query specification
  - additional name information per query
  - summary is always produced automatically
  - final and allhits are available in txt and bed format

## 2.0.4 (2019-01-30)
- fixed split command line call: should now work on different linux versions

## 2.0.3 (2019-01-10)
- fixed critical features bug, now empty or multiple features in config are possible


## 2.0.2 (2019-01-09)

- remove feature print
- finalhits additionally in bed format available

## 2.0.2-alpha (2018-01-16)

- added summary file for invalid annotations
- added proper magic line and file encodings for python source files

## 2.0.0-alpha (2017-11-08)

- update uropa to python 3 format with the aid of python 2to3

## 1.2.1 (2017-09-07)

- Rearranged package structure towards a full Pypi packages
- Renamed summary.R to utils/uropa_summary.R
- Renamed reformat_output.R to utils/uropa_reformat_output.R
- Reflected changes in documentation

## 1.2.0 (2017-09-05)

- Added an UpSetR plot to summary.R to cancel the need for Vennerable R package
- Added proper help to uropa2gtf.R script
- Reflected changes in documentations

## 1.1.2 (2017-09-04)

- Added proper help for axillary R scripts (exit code 0)
- Made call to reformat_output.R multi-threaded
- Cleaned some code, added citation

## 1.1.1 (2017-03-08)

- Bug fix for possible older versions of GNU sort, the order of results may have changed now
- Added protection against empty GTF files
- Clarified Tabix warning messages with proper genome coordinates.

## 1.1 (2017-01-30)

- Introduced parameter -p/--prefix, replaces -o/--output
- Replaced parameter --no-comment by --add-comments
- Renamed output files to prefix_allhits.txt, prefix_finalhits.txt and prefix_besthits.txt
- Updated summary script for new gridExtra requirements (rows=NULL instead of show.rownames=FALSE)
- Fixed bug in log file handling
- Fixed bug in internals features, now works for distances larger than default distance
- Removed summary config after usage, removed split_peaks subdirectory in case of multi threading

## 1.0 (2016-11-22)

- Fixed bug for log files in subdirectories
- Added new parameter --no-comments to skip comments in output tables
- Moved reduced annotation to output folder
- Minor changes in parameter descriptions

## 0.3 (2016-10-10)

- Changed function "valid_fsa" to check for strand[ignore,same,opposite]+filter.attributes + hit.feature//mk
- Added new parameters debug, log and threads.
- Added config file help as epilog.
- Parsing queries now accounts for empty ("") values.
- Invalid features result in a Warning, not in a program stop.
- Invalid queries (with more than one attribute.filter or more than two distances) are deleted, program continues on other queries.
- Annotation logic is moved out of main script
- Multiprocess splitting of peaks is save against peak loss now
- Multiprocessing falls back to one thread if split did not work
- Cleaned up some code lints, reformatted with autopep8

## 0.2 (2016-10-09)

- When Priority = True but no hit validates query No.1 , the queries No 2,3 if existent, will be read for finding a valid hit.
- The command line arguments -i, -o are flexible in position "
- The non overlapping peaks are saved in All_hits and in Best_hits table.
- All and Best hits will contain all peaks, with NAs in Best_tab when hit is in D > config "distance".
- Query column shown only if more than 1 query given.
- Check for all keys not to have EMPTY values.
- Check distance of p.center -gene.center,start,end  for valid_dist of hit.
- Fix cases of checking peak columns(make 3 'if's for diff sizes).Also read strand and replace to None if strand == ".".
- Extract attribute value one by one from all queries and give "not.found" if key doesn't exist.(get_hit_attribute)
- When correct_dir but best_hit or All_hits already written, just "continue", no NAs bcs it overwrites best hit of same peak,or keeps NA while there is also hit.
- Hits from all queries are visible in All_hits, per query, and in Best Hits the best per Query. BestBest hits table has the best of all queries.
- Features of gtf are extracted and replaced as default if no key given. If wrong feat_value given ->Error proposing gtf features.
- Fix NAs when pr=True and quer>1
- Add genomic_location, min_pos of the Dmin, overlap ratio, in the output tables.Remove internal_features key, but Find 'inside' or 'includefeature'(genom_location)
- Add 'filter.attribute' &  attribute.value' as extra keys in config for validating a hit.
- Add possibility of keeping different cut-off distance for Upstream and Downstream direction of peak when Distance = [x,y]
- Call script for Summary graphs and create file after creation of tables.

## 0.1

- Initial version<|MERGE_RESOLUTION|>--- conflicted
+++ resolved
@@ -1,11 +1,8 @@
-<<<<<<< HEAD
-=======
 ## 4.0.3 (2023-10-22)
 - Fix issue with filter_attribute given as list (#21)
 - Fix false filtering of any rows with "NA" within summary plot script (#22)
 - Fix tabix index of large chromosomes - UROPA now checks for maximum length to decide between tbi/csi index.
 
->>>>>>> e98887ae
 ## 4.0.2 (2021-07-12)
 - Fix of bug (introduced in 4.0.1) causing show_attributes to be empty when given by commandline.
 
