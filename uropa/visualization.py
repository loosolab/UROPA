--- conflicted
+++ resolved
@@ -1,375 +1,337 @@
-import pandas as pd
-<<<<<<< HEAD
-import matplotlib as mp
-import matplotlib.pyplot as plt
-import seaborn as sb
-import os.path as pt
-import upsetplot as up
-import numpy as np
-=======
-import seaborn as sns
-import matplotlib.pyplot as plt
->>>>>>> a7fdf8c0
-
-# -------------------- plot functions -------------------- #
-
-
-def distribution_plot(table, var, kind="histogram", title=None, output=None, dpi=300):
-    """
-    Plot distribution of the selected numerical variable.
-    Distribution can be shown as boxplot, violinplot or histogram/kde.
-
-    Parameters
-    ----------
-    table : pd.DataFrame
-        Pandas dataframe containing the data
-    var : string
-        Column to be displayed
-    kind : string, default "histogram"
-        Kind of plot: "histogram", "boxplot" or "violin"
-    title : string, default None
-        Title of the plot
-    output : string, default None
-        Path where the plot should be saved
-    dpi : Int, default 300
-        Resolution of the plot
-
-    Returns
-    -------
-    matplotlib.axes._subplots.AxesSubplot :
-        Plot object for further processing
-    """
-
-<<<<<<< HEAD
-def count_plot(table, var="feature", kind="pie", title=None, title_size=20, path=None, dpi=300.0, label_rot=45):
-    """
-    Count and plot the occurence of the selected categorical variable.
-    Either shown as a pie chart or bar plot.
-    
-    Parameters
-    ----------
-    table : pd.DataFrame
-        Pandas dataframe containing the data.
-    var : String, default="feature"
-        Value naming column along which to group peaks
-    kind : String, default="pie"
-        Value naming plot type (pie, bar)
-    title : String, default=None
-        Value for title of plot. If None plot has no title.
-    title_size: Integer, default=20
-        Value for size in points of figure title.
-    path : String, default=None
-        Value with path to save plot at including file name and ending. If None plot is not saved.
-    dpi : Float, default=300.0
-        Value with DPI to save plot with. If default 300.0 DPI is set.
-    label_rot: Integer, default=45
-        Value deciding degree to which to rotate x-labels for bar plot. Valid values are 0 - 360.
-    
-    Returns
-    -------
-    matplotlib.figure.Figure fig :
-        Returns the plotting object.
-    """
-    
-    # Check if parameter var is valid column name
-    if var not in table.columns: # List of valid column names from input table
-        raise ValueError("Incorrect var parameter. Please choose a valid column name to group by.")
-    
-    # Change type of column to String for better NaN handling
-    table[var] = table[var].astype(str)
-    categories = table[var].unique() # List of Unique categories in given column
-    counts_dict = table[var].value_counts(dropna=False).to_dict() # Dict of category as key and count per category as value
-    counts = [] # List of counts for each variable in categories
-    # Fill counts
-    for category in categories:
-        counts.append(counts_dict[category])
-    
-    fig, ax = plt.subplots(dpi=dpi)
-    
-    if kind == "pie":
-        ax.pie(counts, labels=categories, autopct='%1.1f%%')
-        ax.axis('equal')  # Equal aspect ratio ensures that pie is drawn as a circle.
-    elif kind == "bar":
-        sb.barplot(x=categories, y=counts, ax=ax)
-        plt.xticks(rotation=label_rot)
-    else:
-        raise ValueError("Incorrect kind parameter. Please choose either \"pie\" or \"bar\".")
-    
-    # Set title if given
-    if title is not None:
-        ax.set_title(title, size=title_size)
-        
-    if path is not None:
-        # check if path to folder in which to save plot is valid
-        folder_path = pt.split(path)[0]
-        if folder_path != "" and not pt.exists(folder_path):
-            raise OSError("Invalid file path for saving plot.")
-
-        # Save figure (if file ending is not valid method savefig() will raise an Error)
-        plt.savefig(path, bbox_inches="tight")
-    
-    # return plotting object
-    return fig
-=======
-    # Check if var is a valid column name
-    if var not in table.columns:
-        raise Exception(
-            f"Please use a valid column name for parameter \"var\".")
-            
-    # Check if var is a numerical column
-    if not pd.api.types.is_numeric_dtype(table[var]):
-        raise Exception(
-            f"Please select a numerical column using parameter \"var\". \"{var}\" is not numerical column.")
-
-    sns.set_style("darkgrid")
-    sns.set(rc={"figure.dpi": dpi, "savefig.dpi": dpi})
-
-    match kind:
-        case "histogram":
-            distPlot = sns.histplot(data=table[var])
-        case "boxplot":
-            distPlot = sns.boxplot(y=table[var])
-        case "violin":
-            distPlot = sns.violinplot(x=table[var])
-        case _:
-            raise Exception(
-                f"\"{kind}\" not supported. Consider using one of the supported plots (histogram, boxplot or violin).")
-
-    if title:
-        distPlot.set(title=title)
->>>>>>> a7fdf8c0
-
-    if output:
-        plt.savefig(output)
-
-    return distPlot
-
-
-def peak_count_plot(table, var, peak_type, group_by=["peak_chr", "peak_start", "peak_end", "peak_strand"], stacked=False, color_by=None, title=None, output=None, dpi=300):
-    """
-    Count and plot occurence of selected variable by peak.
-
-    Parameters
-    ----------
-    table : pd.DataFrame
-        Pandas dataframe containing the data
-    var : string
-        Column which table is filtered by
-    peak_type : string
-        Value of the selected column (var)
-    group_by : list of string, default ["peak_chr", "peak_start", "peak_end", "peak_strand"]
-        Columns which table is grouped by
-    stacked : bool, default False
-        If true, display a stacked barplot (only works if color_by is not None), else display an unstacked barplot
-    color_by : string, default None
-        Column by whose values the plot should be colored
-    title : string, default None
-        Title of the plot
-    output : string, default None
-        Path where the plot should be saved
-    dpi : Int, default 300
-        Resolution of the plot
-
-    Returns
-    -------
-    matplotlib.axes._subplots.AxesSubplot :
-        Plot object for further processing
-    """
-
-    # Check if all parameters are present in data
-    params = group_by
-    params.append(var)
-    if color_by:
-        params.append(color_by)
-    if any(p not in table.columns for p in params):
-        raise Exception(
-            f"Please use valid column names only for parameters \"var\", \"group_by\" and \"color_by\".")
-
-    if peak_type not in table[var].unique():
-        raise Exception(
-            f"peak_type \"{peak_type}\" is not a valid value of column \"{var}\".")
-
-    sns.set_style("darkgrid")
-    sns.set(rc={"figure.dpi": dpi, "savefig.dpi": dpi})
-
-    # Filter DataFrame by column var and peak_type
-    if peak_type == "nan":
-        df = table[table[var].isna()]
-    else:
-        df = table[table[var] == peak_type]
-
-    if color_by:
-        group_by.append(color_by)
-        # Count the number of equal columns which belong to the group_by list and add the column to the DataFrame
-        df = df.groupby(group_by).size().to_frame(peak_type)
-        # Count the corresponding numbers of the color_by values and add the column to the DataFrame ("count")
-        df = df.groupby([peak_type, color_by]).size().to_frame("count").reset_index()
-        # Generate stacked barplot
-        if stacked:
-            pcPlot = df.pivot(index=peak_type, columns=color_by, values="count").plot(kind="bar", stacked=True, rot=0)
-            pcPlot.set_ylabel("count")
-        # Generate barplot
-        else:
-            pcPlot = sns.barplot(data=df, x=peak_type, y="count", hue=color_by)
-            sns.move_legend(pcPlot, "upper right")
-    else:
-        # Count the number of equal columns which belong to the group_by list
-        df = df.groupby(group_by).size()
-        # Generate histogram
-        pcPlot = sns.histplot(data=df, discrete=True)
-        pcPlot.set(xlabel=peak_type, ylabel="count")
-
-    if title:
-        pcPlot.set(title=title)
-
-    if output:
-        plt.savefig(output)
-
-    return pcPlot
-
-
-def upset_plot(table, var="feature", peak_columns=["peak_chr", "peak_start", "peak_end", "peak_strand"], title=None, title_size=20, path=None, dpi=300.0, **kwargs):
-    """
-    Visualize overlaps in a set with an upset plot.
-    Similar to a Venn diagram but more readable especially with higher category count.
-    For more information see: https://ieeexplore.ieee.org/document/6876017
-    https://upsetplot.readthedocs.io/en/stable/
-    
-    Parameters
-    ----------
-    table : pd.DataFrame
-        Pandas dataframe containing the data.
-    var : String, default="feature"
-        Column which's values to list per peak and plot as categories.
-    peak_columns: List of Strings, default=["peak_chr", "peak_start", "peak_end", "peak_strand"]
-        Colums in table which identify peaks, to be used in group_by function.
-    title : String, default=None
-        Value for title of plot. If None plot has no title.
-    title_size: Integer, default=20
-        Value for size in points of figure title.
-    path : String, default=None
-        Value with path to save plot at including plot name and file type ending. If None plot is not saved.
-    dpi : Float, default=300.0
-        Value with DPI to save plot with. If default 300.0 DPI is set.
-    **kwargs : Additional arguments
-        Any additional arguments will be passed on to the upsetplot.plot() function. For a list of possible arguments check
-        here: https://upsetplot.readthedocs.io/en/stable/api.html#upsetplot.UpSet
-    
-    Returns
-    -------
-    matplotlib.figure.Figure fig :
-        Returns the plotting object.
-    """
-    
-    # Check if parameter var is valid column name
-    if var not in table.columns:
-        raise ValueError("Incorrect var parameter. Please choose a valid column name to group by.")
-    
-    # Check if values for peak_columns are valid column names
-    for column in peak_columns:
-        if column not in table.columns:
-            raise ValueError("Incorrect peak_columns parameter. Please choose valid column names to identify peaks by.")
-        
-    # Convert var column to String for better handling of NaN values while plotting
-    table[var] = table[var].astype(str)
-    
-    # Creat new data frame that groupes by peaks and lists values for selected colum per peak
-    grouped_table = table.groupby(peak_columns, as_index=False)[var].agg(lambda x: list(x))
-    
-    # Create new data frame in correct format as plotting input
-    plot_table = up.from_memberships(grouped_table[var], data=grouped_table)
-    
-    fig = plt.figure(dpi=dpi)
-    
-    # Make upset plot
-    up.plot(plot_table, fig=fig, **kwargs)
-    
-    # Set title if given
-    if title is not None and type(title) is str and type(title_size) is int:
-        fig.suptitle(title, size=title_size)
-        
-    if path is not None:
-        # check if path to folder in which to save plot is valid
-        folder_path = pt.split(path)[0]
-        if folder_path != "" and not pt.exists(folder_path):
-            raise OSError("Invalid file path for saving plot.")
-
-        # Save figure (if file ending is not valid method savefig() will raise an Error)
-        plt.savefig(path)
-    
-    return fig
-
-
-def plot_grid(table, groupby, func, ncol=3, **kwargs):
-    """
-    Create a grid of plots.
-    Data is split by selected variable then forwarded to the plotting function.
-
-    Parameters
-    ----------
-    table : pd.DataFrame
-        Pandas dataframe containing the data.
-    groupby : str
-        Name of a column in `table` the data should be split by.
-    func : function
-        Plotting function with which the grid is populated.
-    ncol : int, default 3
-        Number of plots per row.
-    kwargs :
-        Additional parameters forwarded to `func`.
-
-    Returns
-    -------
-    matplotlib.figure.Figure :
-        Figure
-    matplotlib.axes.Axes or array of Axes :
-        Each ax contains a plot of the grid.
-    """
-    pass
-
-# -------------------- plot summary -------------------- #
-
-
-def summary(allhits, finalhits, config, call, output):
-    """
-    Create a multi-page summary pdf for the given UROPA run.
-
-    Parameters
-    ----------
-    allhits : pd.DataFrame
-        DataFrame version of the allhits.txt. Contains all peaks with all found annotations.
-    finalhits : pd.DataFrame
-        DataFrame version of the finalhits.txt. Contains all peaks with only the best (closest) annotation.
-    config : dict
-        Dict representation of the UROPA config.json
-    call : str
-        UROPA cmdline call as string.
-    output : str
-        Path to output pdf.
-
-    Returns
-    -------
-    None
-    """
-    # create pdf document
-
-    # ----- title page ----- #
-    # contains number of annotated peaks
-    # cmd call
-    # query overview
-
-    # ----- plot pages ----- #
-    # ---------------------- #
-    # distribution plot(s)
-
-    # ---------------------- #
-    # count plot(s)
-
-    # ---------------------- #
-    # peak count plot(s)
-
-    # ---------------------- #
-    # upset plot(s)
-
-    # ------ save pdf ------ #
-    pass
+import pandas as pd
+import matplotlib as mp
+import matplotlib.pyplot as plt
+import os.path as pt
+import upsetplot as up
+import numpy as n
+import seaborn as sns
+
+# -------------------- plot functions -------------------- #
+
+
+def distribution_plot(table, var, kind="histogram", title=None, output=None, dpi=300):
+    """
+    Plot distribution of the selected numerical variable.
+    Distribution can be shown as boxplot, violinplot or histogram/kde.
+
+    Parameters
+    ----------
+    table : pd.DataFrame
+        Pandas dataframe containing the data
+    var : string
+        Column to be displayed
+    kind : string, default "histogram"
+        Kind of plot: "histogram", "boxplot" or "violin"
+    title : string, default None
+        Title of the plot
+    output : string, default None
+        Path where the plot should be saved
+    dpi : Int, default 300
+        Resolution of the plot
+
+    Returns
+    -------
+    matplotlib.axes._subplots.AxesSubplot :
+        Plot object for further processing
+    """
+
+
+def count_plot(table, var="feature", kind="pie", title=None, title_size=20, path=None, dpi=300.0, label_rot=45):
+    """
+    Count and plot the occurence of the selected categorical variable.
+    Either shown as a pie chart or bar plot.
+    
+    Parameters
+    ----------
+    table : pd.DataFrame
+        Pandas dataframe containing the data.
+    var : String, default="feature"
+        Value naming column along which to group peaks
+    kind : String, default="pie"
+        Value naming plot type (pie, bar)
+    title : String, default=None
+        Value for title of plot. If None plot has no title.
+    title_size: Integer, default=20
+        Value for size in points of figure title.
+    path : String, default=None
+        Value with path to save plot at including file name and ending. If None plot is not saved.
+    dpi : Float, default=300.0
+        Value with DPI to save plot with. If default 300.0 DPI is set.
+    label_rot: Integer, default=45
+        Value deciding degree to which to rotate x-labels for bar plot. Valid values are 0 - 360.
+    
+    Returns
+    -------
+    matplotlib.figure.Figure fig :
+        Returns the plotting object.
+    """
+    
+    # Check if parameter var is valid column name
+    if var not in table.columns: # List of valid column names from input table
+        raise ValueError("Incorrect var parameter. Please choose a valid column name to group by.")
+    
+    # Change type of column to String for better NaN handling
+    table[var] = table[var].astype(str)
+    categories = table[var].unique() # List of Unique categories in given column
+    counts_dict = table[var].value_counts(dropna=False).to_dict() # Dict of category as key and count per category as value
+    counts = [] # List of counts for each variable in categories
+    # Fill counts
+    for category in categories:
+        counts.append(counts_dict[category])
+    
+    fig, ax = plt.subplots(dpi=dpi)
+    
+    if kind == "pie":
+        ax.pie(counts, labels=categories, autopct='%1.1f%%')
+        ax.axis('equal')  # Equal aspect ratio ensures that pie is drawn as a circle.
+    elif kind == "bar":
+        sns.barplot(x=categories, y=counts, ax=ax)
+        plt.xticks(rotation=label_rot)
+    else:
+        raise ValueError("Incorrect kind parameter. Please choose either \"pie\" or \"bar\".")
+    
+    # Set title if given
+    if title is not None:
+        ax.set_title(title, size=title_size)
+        
+    if path is not None:
+        # check if path to folder in which to save plot is valid
+        folder_path = pt.split(path)[0]
+        if folder_path != "" and not pt.exists(folder_path):
+            raise OSError("Invalid file path for saving plot.")
+
+        # Save figure (if file ending is not valid method savefig() will raise an Error)
+        plt.savefig(path, bbox_inches="tight")
+    
+    # return plotting object
+    return fig
+
+
+def peak_count_plot(table, var, peak_type, group_by=["peak_chr", "peak_start", "peak_end", "peak_strand"], stacked=False, color_by=None, title=None, output=None, dpi=300):
+    """
+    Count and plot occurence of selected variable by peak.
+
+    Parameters
+    ----------
+    table : pd.DataFrame
+        Pandas dataframe containing the data
+    var : string
+        Column which table is filtered by
+    peak_type : string
+        Value of the selected column (var)
+    group_by : list of string, default ["peak_chr", "peak_start", "peak_end", "peak_strand"]
+        Columns which table is grouped by
+    stacked : bool, default False
+        If true, display a stacked barplot (only works if color_by is not None), else display an unstacked barplot
+    color_by : string, default None
+        Column by whose values the plot should be colored
+    title : string, default None
+        Title of the plot
+    output : string, default None
+        Path where the plot should be saved
+    dpi : Int, default 300
+        Resolution of the plot
+
+    Returns
+    -------
+    matplotlib.axes._subplots.AxesSubplot :
+        Plot object for further processing
+    """
+
+    # Check if all parameters are present in data
+    params = group_by
+    params.append(var)
+    if color_by:
+        params.append(color_by)
+    if any(p not in table.columns for p in params):
+        raise Exception(
+            f"Please use valid column names only for parameters \"var\", \"group_by\" and \"color_by\".")
+
+    if peak_type not in table[var].unique():
+        raise Exception(
+            f"peak_type \"{peak_type}\" is not a valid value of column \"{var}\".")
+
+    sns.set_style("darkgrid")
+    sns.set(rc={"figure.dpi": dpi, "savefig.dpi": dpi})
+
+    # Filter DataFrame by column var and peak_type
+    if peak_type == "nan":
+        df = table[table[var].isna()]
+    else:
+        df = table[table[var] == peak_type]
+
+    if color_by:
+        group_by.append(color_by)
+        # Count the number of equal columns which belong to the group_by list and add the column to the DataFrame
+        df = df.groupby(group_by).size().to_frame(peak_type)
+        # Count the corresponding numbers of the color_by values and add the column to the DataFrame ("count")
+        df = df.groupby([peak_type, color_by]).size().to_frame("count").reset_index()
+        # Generate stacked barplot
+        if stacked:
+            pcPlot = df.pivot(index=peak_type, columns=color_by, values="count").plot(kind="bar", stacked=True, rot=0)
+            pcPlot.set_ylabel("count")
+        # Generate barplot
+        else:
+            pcPlot = sns.barplot(data=df, x=peak_type, y="count", hue=color_by)
+            sns.move_legend(pcPlot, "upper right")
+    else:
+        # Count the number of equal columns which belong to the group_by list
+        df = df.groupby(group_by).size()
+        # Generate histogram
+        pcPlot = sns.histplot(data=df, discrete=True)
+        pcPlot.set(xlabel=peak_type, ylabel="count")
+
+    if title:
+        pcPlot.set(title=title)
+
+    if output:
+        plt.savefig(output)
+
+    return pcPlot
+
+
+def upset_plot(table, var="feature", peak_columns=["peak_chr", "peak_start", "peak_end", "peak_strand"], title=None, title_size=20, path=None, dpi=300.0, **kwargs):
+    """
+    Visualize overlaps in a set with an upset plot.
+    Similar to a Venn diagram but more readable especially with higher category count.
+    For more information see: https://ieeexplore.ieee.org/document/6876017
+    https://upsetplot.readthedocs.io/en/stable/
+    
+    Parameters
+    ----------
+    table : pd.DataFrame
+        Pandas dataframe containing the data.
+    var : String, default="feature"
+        Column which's values to list per peak and plot as categories.
+    peak_columns: List of Strings, default=["peak_chr", "peak_start", "peak_end", "peak_strand"]
+        Colums in table which identify peaks, to be used in group_by function.
+    title : String, default=None
+        Value for title of plot. If None plot has no title.
+    title_size: Integer, default=20
+        Value for size in points of figure title.
+    path : String, default=None
+        Value with path to save plot at including plot name and file type ending. If None plot is not saved.
+    dpi : Float, default=300.0
+        Value with DPI to save plot with. If default 300.0 DPI is set.
+    **kwargs : Additional arguments
+        Any additional arguments will be passed on to the upsetplot.plot() function. For a list of possible arguments check
+        here: https://upsetplot.readthedocs.io/en/stable/api.html#upsetplot.UpSet
+    
+    Returns
+    -------
+    matplotlib.figure.Figure fig :
+        Returns the plotting object.
+    """
+    
+    # Check if parameter var is valid column name
+    if var not in table.columns:
+        raise ValueError("Incorrect var parameter. Please choose a valid column name to group by.")
+    
+    # Check if values for peak_columns are valid column names
+    for column in peak_columns:
+        if column not in table.columns:
+            raise ValueError("Incorrect peak_columns parameter. Please choose valid column names to identify peaks by.")
+        
+    # Convert var column to String for better handling of NaN values while plotting
+    table[var] = table[var].astype(str)
+    
+    # Creat new data frame that groupes by peaks and lists values for selected colum per peak
+    grouped_table = table.groupby(peak_columns, as_index=False)[var].agg(lambda x: list(x))
+    
+    # Create new data frame in correct format as plotting input
+    plot_table = up.from_memberships(grouped_table[var], data=grouped_table)
+    
+    fig = plt.figure(dpi=dpi)
+    
+    # Make upset plot
+    up.plot(plot_table, fig=fig, **kwargs)
+    
+    # Set title if given
+    if title is not None and type(title) is str and type(title_size) is int:
+        fig.suptitle(title, size=title_size)
+        
+    if path is not None:
+        # check if path to folder in which to save plot is valid
+        folder_path = pt.split(path)[0]
+        if folder_path != "" and not pt.exists(folder_path):
+            raise OSError("Invalid file path for saving plot.")
+
+        # Save figure (if file ending is not valid method savefig() will raise an Error)
+        plt.savefig(path)
+    
+    return fig
+
+
+def plot_grid(table, groupby, func, ncol=3, **kwargs):
+    """
+    Create a grid of plots.
+    Data is split by selected variable then forwarded to the plotting function.
+
+    Parameters
+    ----------
+    table : pd.DataFrame
+        Pandas dataframe containing the data.
+    groupby : str
+        Name of a column in `table` the data should be split by.
+    func : function
+        Plotting function with which the grid is populated.
+    ncol : int, default 3
+        Number of plots per row.
+    kwargs :
+        Additional parameters forwarded to `func`.
+
+    Returns
+    -------
+    matplotlib.figure.Figure :
+        Figure
+    matplotlib.axes.Axes or array of Axes :
+        Each ax contains a plot of the grid.
+    """
+    pass
+
+# -------------------- plot summary -------------------- #
+
+
+def summary(allhits, finalhits, config, call, output):
+    """
+    Create a multi-page summary pdf for the given UROPA run.
+
+    Parameters
+    ----------
+    allhits : pd.DataFrame
+        DataFrame version of the allhits.txt. Contains all peaks with all found annotations.
+    finalhits : pd.DataFrame
+        DataFrame version of the finalhits.txt. Contains all peaks with only the best (closest) annotation.
+    config : dict
+        Dict representation of the UROPA config.json
+    call : str
+        UROPA cmdline call as string.
+    output : str
+        Path to output pdf.
+
+    Returns
+    -------
+    None
+    """
+    # create pdf document
+
+    # ----- title page ----- #
+    # contains number of annotated peaks
+    # cmd call
+    # query overview
+
+    # ----- plot pages ----- #
+    # ---------------------- #
+    # distribution plot(s)
+
+    # ---------------------- #
+    # count plot(s)
+
+    # ---------------------- #
+    # peak count plot(s)
+
+    # ---------------------- #
+    # upset plot(s)
+
+    # ------ save pdf ------ #
+    pass